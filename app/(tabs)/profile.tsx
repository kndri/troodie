import SettingsModal from '@/components/modals/SettingsModal';
<<<<<<< HEAD
import { EditProfileModal } from '@/components/modals/EditProfileModal';
import { theme } from '@/constants/theme';
=======
import { designTokens } from '@/constants/designTokens';
>>>>>>> ed0c81f6
import { useApp } from '@/contexts/AppContext';
import { useAuth } from '@/contexts/AuthContext';
import { useOnboarding } from '@/contexts/OnboardingContext';
import { personas } from '@/data/personas';
<<<<<<< HEAD
import { Board, CompletionSuggestion } from '@/types/core';
import { profileService, Profile } from '@/services/profileService';
import { achievementService } from '@/services/achievementService';
import { useRouter } from 'expo-router';
import {
    Award,
    Bookmark,
    Camera,
    CheckCircle,
    Edit3,
    FileText,
    Grid3X3,
    Plus,
    Settings,
    Share2,
    User
=======
import { useRouter } from 'expo-router';
import {
  Award,
  Bookmark,
  Camera,
  Grid3X3,
  MessageSquare,
  PenLine,
  Plus,
  Settings,
  Share2
>>>>>>> ed0c81f6
} from 'lucide-react-native';
import React, { useState, useEffect } from 'react';
import {
<<<<<<< HEAD
    Image,
    SafeAreaView,
    ScrollView,
    StyleSheet,
    Text,
    TouchableOpacity,
    View,
    ActivityIndicator,
    RefreshControl
=======
  Image,
  SafeAreaView,
  ScrollView,
  StyleSheet,
  Text,
  TouchableOpacity,
  View
>>>>>>> ed0c81f6
} from 'react-native';

type TabType = 'saves' | 'boards' | 'posts';

export default function ProfileScreen() {
  const router = useRouter();
  const { userState } = useApp();
  const { user } = useAuth();
  const { state: onboardingState } = useOnboarding();
  const [activeTab, setActiveTab] = useState<TabType>('saves');
  const [showSettingsModal, setShowSettingsModal] = useState(false);
  const [showEditModal, setShowEditModal] = useState(false);
  const [profile, setProfile] = useState<Profile | null>(null);
  const [loading, setLoading] = useState(true);
  const [refreshing, setRefreshing] = useState(false);
  const [achievements, setAchievements] = useState<any[]>([]);
  
  const persona = profile?.persona ? personas[profile.persona] : 
                 (onboardingState.persona ? personas[onboardingState.persona] : null);

  // Load profile data
  useEffect(() => {
    if (user?.id) {
      loadProfile();
      loadAchievements();
    }
  }, [user?.id]);

  const loadProfile = async () => {
    if (!user?.id) return;
    
    try {
      const profileData = await profileService.getProfile(user.id);
      setProfile(profileData);
    } catch (error) {
      console.error('Error loading profile:', error);
    } finally {
      setLoading(false);
    }
  };

  const loadAchievements = async () => {
    if (!user?.id) return;
    
    try {
      const userAchievements = await achievementService.getUserAchievements(user.id);
      setAchievements(userAchievements);
    } catch (error) {
      console.error('Error loading achievements:', error);
    }
  };

  const handleRefresh = async () => {
    setRefreshing(true);
    await Promise.all([
      loadProfile(),
      loadAchievements()
    ]);
    setRefreshing(false);
  };

  const handleProfileSave = (updatedProfile: Profile) => {
    setProfile(updatedProfile);
    loadAchievements(); // Reload achievements in case new ones were unlocked
  };

  const handleShareProfile = async () => {
    if (profile?.username) {
      await profileService.shareProfile(profile.username);
    }
  };

  // User data with real profile
  const userData = {
<<<<<<< HEAD
    name: profile?.email?.split('@')[0] || 'Troodie User',
    username: profile?.username ? `@${profile.username}` : '@user',
    avatar: profile?.profile_image_url || null,
    bio: profile?.bio || '',
    stats: {
      followers: profile?.followers_count || 0,
      following: profile?.following_count || 0,
      saves: profile?.saves_count || 0,
      posts: profile?.reviews_count || 0
    }
  };

  // Profile completion suggestions
  const completionSuggestions: CompletionSuggestion[] = [
    {
      id: 1,
      action: 'Add Profile Photo',
      description: 'Help others recognize you',
      icon: Camera,
      completed: !!profile?.profile_image_url,
      points: 20,
      onClick: () => setShowEditModal(true)
    },
    {
      id: 2,
      action: 'Set Username',
      description: 'Create your unique handle',
      icon: User,
      completed: !!profile?.username,
      points: 15,
      onClick: () => setShowEditModal(true)
    },
    {
      id: 3,
      action: 'Write Bio',
      description: 'Tell others about yourself',
      icon: Edit3,
      completed: !!profile?.bio && profile.bio.length > 0,
      points: 15,
      onClick: () => setShowEditModal(true)
    },
    {
      id: 4,
      action: 'Save 5 Restaurants',
      description: `${userData.stats.saves}/5 completed`,
      icon: Bookmark,
      completed: userData.stats.saves >= 5,
      points: 25,
      onClick: () => router.push('/explore')
    },
    {
      id: 5,
      action: 'Follow 10 Troodies',
      description: `${userData.stats.following}/10 completed`,
      icon: Award,
      completed: userData.stats.following >= 10,
      points: 20,
      onClick: () => router.push('/explore')
    },
=======
    name: 'Jordan Davis',
    username: '@jordan_eats',
    avatar: 'https://i.pravatar.cc/150?img=5',
    bio: 'Troodie exploring the best spots in the city 🍽️',
    stats: {
      followers: 1247,
      following: 892,
      saves: userState.isNewUser ? 0 : 273,
      posts: userState.isNewUser ? 0 : 89
    }
  };

  // Achievement badges
  const achievements = [
    { id: 1, name: 'First Save', icon: Award },
    { id: 2, name: 'Local Explorer', icon: Award },
    { id: 3, name: 'Photo Pro', icon: Award },
>>>>>>> ed0c81f6
  ];

  // Mock data for saved restaurants
  const savedRestaurants = userState.isNewUser ? [] : [
    {
      id: 1,
      name: 'The Farm Cart',
      image: 'https://images.unsplash.com/photo-1565299624946-b28f40a0ae38?w=800',
      cuisine: 'Farm-to-Table',
      rating: 4.8,
      location: 'Downtown',
      priceRange: '$$$'
    },
    {
      id: 2,
      name: 'Sakura Omakase',
      image: 'https://images.unsplash.com/photo-1579584425555-c3ce17fd4351?w=800',
      cuisine: 'Japanese',
      rating: 4.9,
      location: 'East Village',
      priceRange: '$$$$'
    }
  ];

  const renderHeader = () => (
    <View style={styles.header}>
      <TouchableOpacity 
        style={styles.headerButton} 
        onPress={() => setShowSettingsModal(true)}
      >
        <Settings size={24} color={designTokens.colors.textDark} />
      </TouchableOpacity>
    </View>
  );

  const renderProfileInfo = () => (
    <View style={styles.profileInfo}>
<<<<<<< HEAD
      <TouchableOpacity style={styles.avatarContainer} onPress={() => setShowEditModal(true)}>
        {userData.avatar ? (
          <Image source={{ uri: userData.avatar }} style={styles.avatar} />
        ) : (
          <View style={[styles.avatar, styles.avatarPlaceholder]}>
            <User size={40} color="#999" />
          </View>
        )}
        <View style={styles.editAvatarButton}>
          <Camera size={16} color="#FFFFFF" />
        </View>
      </TouchableOpacity>
=======
      <View style={styles.avatarContainer}>
        <Image source={{ uri: userData.avatar }} style={styles.avatar} />
        <TouchableOpacity style={styles.editAvatarButton}>
          <Camera size={12} color={designTokens.colors.white} />
        </TouchableOpacity>
      </View>
>>>>>>> ed0c81f6

      <View style={styles.userDetails}>
        <Text style={styles.name}>{userData.name}</Text>
        <Text style={styles.username}>{userData.username}</Text>
        
        {persona && (
          <View style={styles.personaBadge}>
            <Text style={styles.personaName}>{persona.name}</Text>
          </View>
        )}
      </View>

<<<<<<< HEAD
      {userData.bio ? (
        <Text style={styles.bio}>{userData.bio}</Text>
      ) : (
        <TouchableOpacity style={styles.addBioButton} onPress={() => setShowEditModal(true)}>
          <Text style={styles.addBioText}>Add bio</Text>
        </TouchableOpacity>
      )}
=======
      <Text style={styles.bio}>{userData.bio}</Text>

      {/* Achievement Badges */}
      <View style={styles.achievementsContainer}>
        {achievements.map((achievement) => (
          <View key={achievement.id} style={styles.achievementBadge}>
            <Award size={8} color="#B45309" />
            <Text style={styles.achievementText}>{achievement.name}</Text>
          </View>
        ))}
      </View>
>>>>>>> ed0c81f6

      <View style={styles.stats}>
        <View style={styles.statItem}>
          <Text style={styles.statValue}>{userData.stats.followers}</Text>
          <Text style={styles.statLabel}>Followers</Text>
        </View>
        <View style={styles.statItem}>
          <Text style={styles.statValue}>{userData.stats.following}</Text>
          <Text style={styles.statLabel}>Following</Text>
        </View>
        <View style={styles.statItem}>
          <Text style={styles.statValue}>{userData.stats.saves}</Text>
          <Text style={styles.statLabel}>Saves</Text>
        </View>
        <View style={styles.statItem}>
          <Text style={styles.statValue}>{userData.stats.posts}</Text>
          <Text style={styles.statLabel}>Posts</Text>
        </View>
      </View>

      <View style={styles.actionButtons}>
<<<<<<< HEAD
        <TouchableOpacity style={styles.editProfileButton} onPress={() => setShowEditModal(true)}>
          <Text style={styles.editProfileText}>Edit Profile</Text>
        </TouchableOpacity>
        <TouchableOpacity style={styles.shareButton} onPress={handleShareProfile}>
          <Share2 size={20} color="#333" />
=======
        <TouchableOpacity style={styles.editProfileButton}>
          <PenLine size={12} color={designTokens.colors.primaryOrange} />
          <Text style={styles.editProfileText}>Edit Profile</Text>
        </TouchableOpacity>
        <TouchableOpacity style={styles.shareButton}>
          <Share2 size={12} color={designTokens.colors.textMedium} />
          <Text style={styles.shareButtonText}>Share</Text>
>>>>>>> ed0c81f6
        </TouchableOpacity>
      </View>
    </View>
  );

<<<<<<< HEAD
  const renderProfileCompletion = () => (
    profile && profile.profile_completion_percentage < 100 && (
      <View style={styles.completionSection}>
        <View style={styles.completionHeader}>
          <Text style={styles.completionTitle}>Complete Your Profile</Text>
          <Text style={styles.completionPercentage}>{completionPercentage}%</Text>
        </View>
=======
  const renderTabs = () => (
    <View style={styles.tabsContainer}>
      <View style={styles.tabs}>
        <TouchableOpacity
          style={[styles.tab, activeTab === 'saves' && styles.activeTab]}
          onPress={() => setActiveTab('saves')}
        >
          <Bookmark size={12} color={activeTab === 'saves' ? designTokens.colors.textDark : designTokens.colors.textMedium} />
          <Text style={[styles.tabText, activeTab === 'saves' && styles.activeTabText]}>
            Saves ({userData.stats.saves})
          </Text>
        </TouchableOpacity>
>>>>>>> ed0c81f6
        
        <TouchableOpacity
          style={[styles.tab, activeTab === 'boards' && styles.activeTab]}
          onPress={() => setActiveTab('boards')}
        >
          <Grid3X3 size={12} color={activeTab === 'boards' ? designTokens.colors.textDark : designTokens.colors.textMedium} />
          <Text style={[styles.tabText, activeTab === 'boards' && styles.activeTabText]}>
            Boards
          </Text>
        </TouchableOpacity>
        
        <TouchableOpacity
          style={[styles.tab, activeTab === 'posts' && styles.activeTab]}
          onPress={() => setActiveTab('posts')}
        >
          <MessageSquare size={12} color={activeTab === 'posts' ? designTokens.colors.textDark : designTokens.colors.textMedium} />
          <Text style={[styles.tabText, activeTab === 'posts' && styles.activeTabText]}>
            Posts ({userData.stats.posts})
          </Text>
        </TouchableOpacity>
      </View>
    </View>
  );

  const renderSavesTab = () => (
    <View style={styles.tabContent}>
      {savedRestaurants.length > 0 ? (
        <View style={styles.savesGrid}>
          {savedRestaurants.map((restaurant) => (
            <View key={restaurant.id} style={styles.saveItem}>
              <Image source={{ uri: restaurant.image }} style={styles.saveImage} />
              <View style={styles.cuisineBadge}>
                <Text style={styles.cuisineBadgeText}>{restaurant.cuisine}</Text>
              </View>
              <View style={styles.saveInfo}>
                <Text style={styles.saveTitle} numberOfLines={1}>{restaurant.name}</Text>
                <Text style={styles.saveLocation}>{restaurant.location}</Text>
              </View>
            </View>
          ))}
        </View>
      ) : (
        <View style={styles.emptyState}>
          <View style={styles.emptyIcon}>
            <Bookmark size={32} color="#DDD" />
          </View>
          <Text style={styles.emptyTitle}>No Saves Yet</Text>
          <Text style={styles.emptyDescription}>
            Start building your collection of favorite restaurants
          </Text>
          <TouchableOpacity style={styles.emptyCTA} onPress={() => router.push('/explore')}>
            <Text style={styles.emptyCTAText}>Explore Restaurants</Text>
          </TouchableOpacity>
        </View>
      )}
    </View>
  );

  const renderBoardsTab = () => (
    <View style={styles.tabContent}>
      <View style={styles.emptyState}>
        <View style={styles.emptyIcon}>
          <Grid3X3 size={32} color="#DDD" />
        </View>
        <Text style={styles.emptyTitle}>Create Your First Board</Text>
        <Text style={styles.emptyDescription}>
          Organize your saved restaurants into collections
        </Text>
        <TouchableOpacity style={styles.emptyCTA}>
          <Plus size={20} color={designTokens.colors.white} />
          <Text style={styles.emptyCTAText}>Create Board</Text>
        </TouchableOpacity>
      </View>
    </View>
  );

  const renderPostsTab = () => (
    <View style={styles.tabContent}>
      <View style={styles.emptyState}>
        <View style={styles.emptyIcon}>
          <MessageSquare size={32} color="#DDD" />
        </View>
        <Text style={styles.emptyTitle}>Share Your First Experience</Text>
        <Text style={styles.emptyDescription}>
          Post about your restaurant visits and build your foodie reputation
        </Text>
        <TouchableOpacity style={styles.emptyCTA}>
          <Plus size={20} color={designTokens.colors.white} />
          <Text style={styles.emptyCTAText}>Create Post</Text>
        </TouchableOpacity>
      </View>
    </View>
  );

  if (loading) {
    return (
      <SafeAreaView style={styles.container}>
        <View style={styles.loadingContainer}>
          <ActivityIndicator size="large" color={theme.colors.primary} />
        </View>
      </SafeAreaView>
    );
  }

  return (
    <SafeAreaView style={styles.container}>
      <ScrollView 
        showsVerticalScrollIndicator={false}
        refreshControl={
          <RefreshControl
            refreshing={refreshing}
            onRefresh={handleRefresh}
            tintColor={theme.colors.primary}
          />
        }
      >
        {renderHeader()}
        {renderProfileInfo()}
        {renderTabs()}
        
        {activeTab === 'saves' && renderSavesTab()}
        {activeTab === 'boards' && renderBoardsTab()}
        {activeTab === 'posts' && renderPostsTab()}
        
        <View style={styles.bottomPadding} />
      </ScrollView>

      <SettingsModal 
        visible={showSettingsModal} 
        onClose={() => setShowSettingsModal(false)} 
      />
      
      <EditProfileModal
        visible={showEditModal}
        onClose={() => setShowEditModal(false)}
        onSave={handleProfileSave}
        currentProfile={profile}
      />
    </SafeAreaView>
  );
}

const styles = StyleSheet.create({
  container: {
    flex: 1,
    backgroundColor: designTokens.colors.white,
  },
  header: {
    flexDirection: 'row',
    justifyContent: 'flex-end',
    paddingHorizontal: 20,
    paddingVertical: 10,
  },
  headerButton: {
    width: 40,
    height: 40,
    justifyContent: 'center',
    alignItems: 'center',
  },
  profileInfo: {
    alignItems: 'center',
    paddingHorizontal: 20,
    paddingBottom: 20,
  },
  avatarContainer: {
    position: 'relative',
    marginBottom: 16,
  },
  avatar: {
    width: 64,
    height: 64,
    borderRadius: 32,
    borderWidth: 2,
    borderColor: designTokens.colors.primaryOrange + '33',
  },
  editAvatarButton: {
    position: 'absolute',
    bottom: -4,
    right: -4,
    backgroundColor: designTokens.colors.primaryOrange,
    width: 24,
    height: 24,
    borderRadius: 12,
    justifyContent: 'center',
    alignItems: 'center',
    borderWidth: 2,
    borderColor: designTokens.colors.white,
  },
  userDetails: {
    alignItems: 'center',
    marginBottom: 12,
  },
  name: {
    fontSize: 18,
    fontFamily: 'Poppins_700Bold',
    color: designTokens.colors.textDark,
    marginBottom: 4,
  },
  username: {
    fontSize: 14,
    fontFamily: 'Inter_400Regular',
    color: designTokens.colors.textMedium,
    marginBottom: 12,
  },
  personaBadge: {
    backgroundColor: designTokens.colors.primaryOrange + '1A',
    borderWidth: 1,
    borderColor: designTokens.colors.primaryOrange + '33',
    paddingHorizontal: 10,
    paddingVertical: 4,
    borderRadius: designTokens.borderRadius.full,
  },
  personaName: {
    fontSize: 12,
    fontFamily: 'Inter_600SemiBold',
    color: designTokens.colors.primaryOrange,
  },
  bio: {
    fontSize: 14,
    fontFamily: 'Inter_400Regular',
    color: designTokens.colors.textDark,
    textAlign: 'center',
    marginBottom: 16,
    paddingHorizontal: 40,
  },
  achievementsContainer: {
    flexDirection: 'row',
    flexWrap: 'wrap',
    justifyContent: 'center',
    gap: 6,
    marginBottom: 20,
  },
  achievementBadge: {
    flexDirection: 'row',
    alignItems: 'center',
    backgroundColor: '#FEF3C7',
    paddingHorizontal: 8,
    paddingVertical: 4,
    borderRadius: 12,
    gap: 2,
  },
  achievementText: {
    fontSize: 10,
    fontFamily: 'Inter_600SemiBold',
    color: '#B45309',
  },
  stats: {
    flexDirection: 'row',
    justifyContent: 'space-around',
    width: '100%',
    marginBottom: 20,
  },
  statItem: {
    alignItems: 'center',
  },
  statValue: {
    fontSize: 18,
    fontFamily: 'Poppins_700Bold',
    color: designTokens.colors.textDark,
  },
  statLabel: {
    fontSize: 10,
    fontFamily: 'Inter_400Regular',
    color: designTokens.colors.textMedium,
  },
  creatorCard: {
    backgroundColor: '#F3E8FF',
    borderWidth: 1,
    borderColor: '#C084FC',
    borderRadius: 12,
    padding: 12,
    marginBottom: 20,
    ...designTokens.shadows.card,
  },
  creatorHeader: {
    flexDirection: 'row',
    justifyContent: 'space-between',
    alignItems: 'center',
    marginBottom: 12,
  },
  creatorTitle: {
    flexDirection: 'row',
    alignItems: 'center',
    gap: 4,
  },
  creatorTitleText: {
    fontSize: 14,
    fontFamily: 'Inter_600SemiBold',
    color: '#7C3AED',
  },
  creatorButton: {
    paddingHorizontal: 12,
    paddingVertical: 4,
    backgroundColor: '#8B5CF6',
    borderRadius: 6,
  },
  creatorButtonText: {
    fontSize: 10,
    fontFamily: 'Inter_600SemiBold',
    color: designTokens.colors.white,
  },
  creatorStats: {
    flexDirection: 'row',
    justifyContent: 'space-around',
  },
  creatorStatItem: {
    alignItems: 'center',
  },
  creatorStatValue: {
    fontSize: 14,
    fontFamily: 'Poppins_700Bold',
    color: '#7C3AED',
  },
  creatorStatLabel: {
    fontSize: 10,
    fontFamily: 'Inter_400Regular',
    color: '#A855F7',
  },
  actionButtons: {
    flexDirection: 'row',
    gap: 8,
  },
  editProfileButton: {
    flex: 1,
    backgroundColor: designTokens.colors.white,
    borderWidth: 1,
    borderColor: designTokens.colors.primaryOrange,
    paddingVertical: 10,
    borderRadius: 8,
    flexDirection: 'row',
    justifyContent: 'center',
    alignItems: 'center',
    gap: 4,
  },
  editProfileText: {
    fontSize: 14,
    fontFamily: 'Inter_600SemiBold',
    color: designTokens.colors.primaryOrange,
  },
  shareButton: {
    flex: 1,
    backgroundColor: designTokens.colors.backgroundLight,
    borderWidth: 1,
    borderColor: designTokens.colors.borderLight,
    paddingVertical: 10,
    borderRadius: 8,
    flexDirection: 'row',
    justifyContent: 'center',
    alignItems: 'center',
    gap: 4,
  },
  shareButtonText: {
    fontSize: 14,
    fontFamily: 'Inter_600SemiBold',
    color: designTokens.colors.textDark,
  },
  tabsContainer: {
    marginHorizontal: 20,
    marginBottom: 24,
  },
  tabs: {
    flexDirection: 'row',
    backgroundColor: designTokens.colors.backgroundLight,
    borderRadius: 8,
    padding: 2,
  },
  tab: {
    flex: 1,
    flexDirection: 'row',
    alignItems: 'center',
    justifyContent: 'center',
    paddingVertical: 10,
    borderRadius: 6,
    gap: 4,
  },
  activeTab: {
    backgroundColor: designTokens.colors.white,
    borderWidth: 1,
    borderColor: designTokens.colors.primaryOrange + '33',
    ...designTokens.shadows.card,
  },
  tabText: {
    fontSize: 12,
    fontFamily: 'Inter_600SemiBold',
    color: designTokens.colors.textMedium,
  },
  activeTabText: {
    color: designTokens.colors.textDark,
  },
  tabContent: {
    minHeight: 300,
  },
  savesGrid: {
    flexDirection: 'row',
    flexWrap: 'wrap',
    paddingHorizontal: 16,
    paddingTop: 16,
    gap: 8,
  },
  saveItem: {
    width: '47%',
    position: 'relative',
  },
  saveImage: {
    width: '100%',
    height: 80,
    borderRadius: 8,
    marginBottom: 8,
  },
  cuisineBadge: {
    position: 'absolute',
    top: 4,
    right: 4,
    backgroundColor: 'rgba(255,255,255,0.9)',
    paddingHorizontal: 4,
    paddingVertical: 2,
    borderRadius: 4,
  },
  cuisineBadgeText: {
    fontSize: 10,
    fontFamily: 'Inter_600SemiBold',
    color: designTokens.colors.textDark,
  },
  saveInfo: {
    paddingHorizontal: 4,
  },
  saveTitle: {
    fontSize: 12,
    fontFamily: 'Inter_600SemiBold',
    color: designTokens.colors.textDark,
    marginBottom: 2,
  },
  saveLocation: {
    fontSize: 10,
    fontFamily: 'Inter_400Regular',
    color: designTokens.colors.textMedium,
  },
  emptyState: {
    alignItems: 'center',
    paddingVertical: 60,
    paddingHorizontal: 40,
  },
  emptyIcon: {
    width: 64,
    height: 64,
    borderRadius: 32,
    backgroundColor: designTokens.colors.backgroundLight,
    justifyContent: 'center',
    alignItems: 'center',
    marginBottom: 16,
  },
  emptyTitle: {
    fontSize: 18,
    fontFamily: 'Poppins_600SemiBold',
    color: designTokens.colors.textDark,
    marginBottom: 8,
    textAlign: 'center',
  },
  emptyDescription: {
    fontSize: 14,
    fontFamily: 'Inter_400Regular',
    color: designTokens.colors.textMedium,
    textAlign: 'center',
    marginBottom: 16,
  },
  emptyCTA: {
    backgroundColor: designTokens.colors.primaryOrange,
    paddingHorizontal: 24,
    paddingVertical: 10,
    borderRadius: 8,
    flexDirection: 'row',
    alignItems: 'center',
    gap: 8,
  },
  emptyCTAText: {
    fontSize: 14,
    fontFamily: 'Inter_600SemiBold',
    color: designTokens.colors.white,
  },
  bottomPadding: {
    height: 100,
  },
  avatarPlaceholder: {
    backgroundColor: '#F0F0F0',
    justifyContent: 'center',
    alignItems: 'center',
  },
  loadingContainer: {
    flex: 1,
    justifyContent: 'center',
    alignItems: 'center',
  },
});<|MERGE_RESOLUTION|>--- conflicted
+++ resolved
@@ -1,32 +1,9 @@
 import SettingsModal from '@/components/modals/SettingsModal';
-<<<<<<< HEAD
-import { EditProfileModal } from '@/components/modals/EditProfileModal';
-import { theme } from '@/constants/theme';
-=======
 import { designTokens } from '@/constants/designTokens';
->>>>>>> ed0c81f6
 import { useApp } from '@/contexts/AppContext';
 import { useAuth } from '@/contexts/AuthContext';
 import { useOnboarding } from '@/contexts/OnboardingContext';
 import { personas } from '@/data/personas';
-<<<<<<< HEAD
-import { Board, CompletionSuggestion } from '@/types/core';
-import { profileService, Profile } from '@/services/profileService';
-import { achievementService } from '@/services/achievementService';
-import { useRouter } from 'expo-router';
-import {
-    Award,
-    Bookmark,
-    Camera,
-    CheckCircle,
-    Edit3,
-    FileText,
-    Grid3X3,
-    Plus,
-    Settings,
-    Share2,
-    User
-=======
 import { useRouter } from 'expo-router';
 import {
   Award,
@@ -38,21 +15,9 @@
   Plus,
   Settings,
   Share2
->>>>>>> ed0c81f6
 } from 'lucide-react-native';
-import React, { useState, useEffect } from 'react';
+import React, { useEffect, useState } from 'react';
 import {
-<<<<<<< HEAD
-    Image,
-    SafeAreaView,
-    ScrollView,
-    StyleSheet,
-    Text,
-    TouchableOpacity,
-    View,
-    ActivityIndicator,
-    RefreshControl
-=======
   Image,
   SafeAreaView,
   ScrollView,
@@ -60,7 +25,6 @@
   Text,
   TouchableOpacity,
   View
->>>>>>> ed0c81f6
 } from 'react-native';
 
 type TabType = 'saves' | 'boards' | 'posts';
@@ -135,67 +99,6 @@
 
   // User data with real profile
   const userData = {
-<<<<<<< HEAD
-    name: profile?.email?.split('@')[0] || 'Troodie User',
-    username: profile?.username ? `@${profile.username}` : '@user',
-    avatar: profile?.profile_image_url || null,
-    bio: profile?.bio || '',
-    stats: {
-      followers: profile?.followers_count || 0,
-      following: profile?.following_count || 0,
-      saves: profile?.saves_count || 0,
-      posts: profile?.reviews_count || 0
-    }
-  };
-
-  // Profile completion suggestions
-  const completionSuggestions: CompletionSuggestion[] = [
-    {
-      id: 1,
-      action: 'Add Profile Photo',
-      description: 'Help others recognize you',
-      icon: Camera,
-      completed: !!profile?.profile_image_url,
-      points: 20,
-      onClick: () => setShowEditModal(true)
-    },
-    {
-      id: 2,
-      action: 'Set Username',
-      description: 'Create your unique handle',
-      icon: User,
-      completed: !!profile?.username,
-      points: 15,
-      onClick: () => setShowEditModal(true)
-    },
-    {
-      id: 3,
-      action: 'Write Bio',
-      description: 'Tell others about yourself',
-      icon: Edit3,
-      completed: !!profile?.bio && profile.bio.length > 0,
-      points: 15,
-      onClick: () => setShowEditModal(true)
-    },
-    {
-      id: 4,
-      action: 'Save 5 Restaurants',
-      description: `${userData.stats.saves}/5 completed`,
-      icon: Bookmark,
-      completed: userData.stats.saves >= 5,
-      points: 25,
-      onClick: () => router.push('/explore')
-    },
-    {
-      id: 5,
-      action: 'Follow 10 Troodies',
-      description: `${userData.stats.following}/10 completed`,
-      icon: Award,
-      completed: userData.stats.following >= 10,
-      points: 20,
-      onClick: () => router.push('/explore')
-    },
-=======
     name: 'Jordan Davis',
     username: '@jordan_eats',
     avatar: 'https://i.pravatar.cc/150?img=5',
@@ -213,7 +116,6 @@
     { id: 1, name: 'First Save', icon: Award },
     { id: 2, name: 'Local Explorer', icon: Award },
     { id: 3, name: 'Photo Pro', icon: Award },
->>>>>>> ed0c81f6
   ];
 
   // Mock data for saved restaurants
@@ -251,27 +153,12 @@
 
   const renderProfileInfo = () => (
     <View style={styles.profileInfo}>
-<<<<<<< HEAD
-      <TouchableOpacity style={styles.avatarContainer} onPress={() => setShowEditModal(true)}>
-        {userData.avatar ? (
-          <Image source={{ uri: userData.avatar }} style={styles.avatar} />
-        ) : (
-          <View style={[styles.avatar, styles.avatarPlaceholder]}>
-            <User size={40} color="#999" />
-          </View>
-        )}
-        <View style={styles.editAvatarButton}>
-          <Camera size={16} color="#FFFFFF" />
-        </View>
-      </TouchableOpacity>
-=======
       <View style={styles.avatarContainer}>
         <Image source={{ uri: userData.avatar }} style={styles.avatar} />
         <TouchableOpacity style={styles.editAvatarButton}>
           <Camera size={12} color={designTokens.colors.white} />
         </TouchableOpacity>
       </View>
->>>>>>> ed0c81f6
 
       <View style={styles.userDetails}>
         <Text style={styles.name}>{userData.name}</Text>
@@ -284,15 +171,6 @@
         )}
       </View>
 
-<<<<<<< HEAD
-      {userData.bio ? (
-        <Text style={styles.bio}>{userData.bio}</Text>
-      ) : (
-        <TouchableOpacity style={styles.addBioButton} onPress={() => setShowEditModal(true)}>
-          <Text style={styles.addBioText}>Add bio</Text>
-        </TouchableOpacity>
-      )}
-=======
       <Text style={styles.bio}>{userData.bio}</Text>
 
       {/* Achievement Badges */}
@@ -304,7 +182,6 @@
           </View>
         ))}
       </View>
->>>>>>> ed0c81f6
 
       <View style={styles.stats}>
         <View style={styles.statItem}>
@@ -326,13 +203,6 @@
       </View>
 
       <View style={styles.actionButtons}>
-<<<<<<< HEAD
-        <TouchableOpacity style={styles.editProfileButton} onPress={() => setShowEditModal(true)}>
-          <Text style={styles.editProfileText}>Edit Profile</Text>
-        </TouchableOpacity>
-        <TouchableOpacity style={styles.shareButton} onPress={handleShareProfile}>
-          <Share2 size={20} color="#333" />
-=======
         <TouchableOpacity style={styles.editProfileButton}>
           <PenLine size={12} color={designTokens.colors.primaryOrange} />
           <Text style={styles.editProfileText}>Edit Profile</Text>
@@ -340,21 +210,11 @@
         <TouchableOpacity style={styles.shareButton}>
           <Share2 size={12} color={designTokens.colors.textMedium} />
           <Text style={styles.shareButtonText}>Share</Text>
->>>>>>> ed0c81f6
         </TouchableOpacity>
       </View>
     </View>
   );
 
-<<<<<<< HEAD
-  const renderProfileCompletion = () => (
-    profile && profile.profile_completion_percentage < 100 && (
-      <View style={styles.completionSection}>
-        <View style={styles.completionHeader}>
-          <Text style={styles.completionTitle}>Complete Your Profile</Text>
-          <Text style={styles.completionPercentage}>{completionPercentage}%</Text>
-        </View>
-=======
   const renderTabs = () => (
     <View style={styles.tabsContainer}>
       <View style={styles.tabs}>
@@ -367,7 +227,6 @@
             Saves ({userData.stats.saves})
           </Text>
         </TouchableOpacity>
->>>>>>> ed0c81f6
         
         <TouchableOpacity
           style={[styles.tab, activeTab === 'boards' && styles.activeTab]}
