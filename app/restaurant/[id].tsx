import { EnhancedBoardSelectionModal } from '@/components/EnhancedBoardSelectionModal';
import { ErrorState } from '@/components/ErrorState';
import { designTokens } from '@/constants/designTokens';
import { useAuth } from '@/contexts/AuthContext';
import { useAuthRequired } from '@/hooks/useAuthRequired';
import { restaurantImageSyncService } from '@/services/restaurantImageSyncService';
import { restaurantPhotosService } from '@/services/restaurantPhotosService';
import { restaurantService } from '@/services/restaurantService';
import { saveService } from '@/services/saveService';
import ShareService from '@/services/shareService';
import { FriendVisit, PowerUserReview, RecentActivity, socialActivityService } from '@/services/socialActivityService';
import { ToastService } from '@/services/toastService';
import { getErrorType } from '@/types/errors';
import { BackgroundTaskManager } from '@/utils/backgroundTasks';
import * as Haptics from 'expo-haptics';
import { LinearGradient } from 'expo-linear-gradient';
import { useLocalSearchParams, useRouter } from 'expo-router';
import {
  ArrowLeft,
  Award,
  Bookmark,
  Camera,
  CheckCircle,
  Clock,
  ExternalLink,
  Eye,
  Globe,
  MapPin,
  Phone,
  Share,
  Star,
  TrendingUp,
  Users,
  X
} from 'lucide-react-native';
import React, { useCallback, useEffect, useState } from 'react';
import {
  ActivityIndicator,
  Dimensions,
  FlatList,
  Image,
  Linking,
  Modal,
  ScrollView,
  StyleSheet,
  Text,
  TouchableOpacity,
  View
} from 'react-native';

const { width: screenWidth } = Dimensions.get('window');

type TabType = 'social' | 'info' | 'photos';

export default function RestaurantDetailScreen() {
  const router = useRouter();
  const { id } = useLocalSearchParams();
  const { user } = useAuth();
  const { requireAuth } = useAuthRequired();
  const [restaurant, setRestaurant] = useState<any>(null);
  const [loading, setLoading] = useState(true);
  const [activeTab, setActiveTab] = useState<TabType>('info');
  const [isSaved, setIsSaved] = useState(false);
  const [isSaving, setIsSaving] = useState(false);
  const [error, setError] = useState<Error | null>(null);
  const [retrying, setRetrying] = useState(false);
  const [showBoardModal, setShowBoardModal] = useState(false);
  const [socialStats] = useState({
    weeklyVisits: Math.floor(Math.random() * 200) + 50,
    totalVisits: Math.floor(Math.random() * 2000) + 500
  });
  
  // Social data states
  const [friendsWhoVisited, setFriendsWhoVisited] = useState<FriendVisit[]>([]);
  const [powerUsersAndCritics, setPowerUsersAndCritics] = useState<PowerUserReview[]>([]);
  const [recentActivity, setRecentActivity] = useState<RecentActivity[]>([]);
  const [socialDataLoading, setSocialDataLoading] = useState(false);
  const [socialDataError, setSocialDataError] = useState<Error | null>(null);
  
  // Photo gallery states
  const [restaurantPhotos, setRestaurantPhotos] = useState<any[]>([]);
  const [photosLoading, setPhotosLoading] = useState(false);
  const [updatingCover, setUpdatingCover] = useState(false);
  const [photoViewerVisible, setPhotoViewerVisible] = useState(false);
  const [photoViewerIndex, setPhotoViewerIndex] = useState(0);

  useEffect(() => {
    if (id) {
      loadRestaurant(id as string);
    }
  }, [id]);

  useEffect(() => {
    if (id && user) {
      checkSaveStatus(id as string);
    }
  }, [id, user]);

  useEffect(() => {
    if (id && activeTab === 'social' && user) {
      loadSocialData(id as string);
    }
  }, [id, activeTab, user]);

  useEffect(() => {
    if (id && activeTab === 'photos') {
      loadPhotos(id as string);
    }
  }, [id, activeTab]);

  const loadRestaurant = async (restaurantId: string) => {
    try {
      setLoading(true);
      setError(null);
      const data = await restaurantService.getRestaurantDetails(restaurantId);
      if (data) {
        setRestaurant(data);
        
        // Check if there are any posts/reviews and default to social tab if there are
        if (user) {
          const [friends, powerUsers, activity] = await Promise.all([
            socialActivityService.getFriendsWhoVisited(restaurantId, user.id),
            socialActivityService.getPowerUsersAndCritics(restaurantId),
            socialActivityService.getRecentActivity(restaurantId),
          ]);
          
          // If there's any social activity, open to social tab
          if (friends.length > 0 || powerUsers.length > 0 || activity.length > 0) {
            setActiveTab('social');
          }
          
          // Set the social data we already loaded
          setFriendsWhoVisited(friends);
          setPowerUsersAndCritics(powerUsers);
          setRecentActivity(activity);
        }
        
        // If no cover photo, check if we can update it from existing photos
        if (!data.cover_photo_url) {
          const photos = await restaurantPhotosService.getRestaurantPhotos(restaurantId, user?.id);
          if (photos.length > 0) {
            // The background task will handle the actual update
            const backgroundTaskManager = BackgroundTaskManager.getInstance();
            backgroundTaskManager.updateRestaurantCover(restaurantId, true);
          }
        }
      } else {
        // Restaurant not found
        setError(new Error('Restaurant not found'));
      }
    } catch (err: any) {
      console.error('Error loading restaurant:', err);
      setError(err);
    } finally {
      setLoading(false);
    }
  };

  const onRetry = async () => {
    if (id) {
      setRetrying(true);
      await loadRestaurant(id as string);
      setRetrying(false);
    }
  };

  const loadSocialData = async (restaurantId: string) => {
    if (!user) return;
    
    try {
      setSocialDataLoading(true);
      setSocialDataError(null);

      // Load all social data in parallel
      const [friends, powerUsers, activity] = await Promise.all([
        socialActivityService.getFriendsWhoVisited(restaurantId, user.id),
        socialActivityService.getPowerUsersAndCritics(restaurantId),
        socialActivityService.getRecentActivity(restaurantId),
      ]);

      setFriendsWhoVisited(friends);
      setPowerUsersAndCritics(powerUsers);
      setRecentActivity(activity);

      // Subscribe to real-time updates
      const unsubscribe = socialActivityService.subscribeToRecentActivity(
        restaurantId,
        (newActivity) => {
          setRecentActivity(prev => [newActivity, ...prev].slice(0, 10));
        }
      );

      // Cleanup subscription on unmount
      return () => {
        unsubscribe();
      };
    } catch (err: any) {
      console.error('Error loading social data:', err);
      setSocialDataError(err);
    } finally {
      setSocialDataLoading(false);
    }
  };

  const loadPhotos = async (restaurantId: string) => {
    try {
      setPhotosLoading(true);
      
      // First, sync any posts that might not have been properly synced
      const syncedCount = await restaurantImageSyncService.syncAllRestaurantPosts(restaurantId);
      if (syncedCount > 0) {
      }
      
      // Then load the photos
      const photos = await restaurantPhotosService.getCachedRestaurantPhotos(restaurantId, user?.id);
      setRestaurantPhotos(photos);
      
      // Subscribe to real-time updates
      const unsubscribe = restaurantPhotosService.subscribeToPhotoUpdates(
        restaurantId,
        (newPhoto) => {
          setRestaurantPhotos(prev => [newPhoto, ...prev]);
        },
        (deletedPhotoId) => {
          setRestaurantPhotos(prev => prev.filter(p => p.id !== deletedPhotoId));
        }
      );
      
      return () => {
        unsubscribe();
      };
    } catch (error) {
      console.error('Error loading photos:', error);
    } finally {
      setPhotosLoading(false);
    }
  };

  const handleCall = () => {
    if (restaurant?.phone) {
      Linking.openURL(`tel:${restaurant.phone}`);
    }
  };

  const handleDirections = () => {
    if (restaurant?.address) {
      const encodedAddress = encodeURIComponent(restaurant.address);
      Linking.openURL(`maps://app?address=${encodedAddress}`);
    }
  };

  const handleWebsite = () => {
    if (restaurant?.website) {
      Linking.openURL(restaurant.website);
    }
  };

  const handleReserve = () => {
    // Open reservation link if available, otherwise show website
    if (restaurant?.reservation_link) {
      Linking.openURL(restaurant.reservation_link);
    } else if (restaurant?.website) {
      Linking.openURL(restaurant.website);
    } else {
      ToastService.showInfo('No reservation link available. Try calling the restaurant directly.');
    }
  };

  const handleShare = async () => {
    if (!restaurant) return;

    try {
      const result = await ShareService.share({
        type: 'restaurant',
        id: restaurant.id,
        title: restaurant.name,
        description: `${restaurant.cuisine_types?.[0] || 'Restaurant'} in ${restaurant.neighborhood || restaurant.city || 'the area'}${restaurant.google_rating ? ` • ${restaurant.google_rating} ⭐` : ''}`,
        tags: restaurant.cuisine_types,
      });

      if (result.success) {
        // Optionally track analytics or show success feedback
        ToastService.showSuccess('Restaurant shared successfully');
      }
    } catch (error) {
      console.error('Error sharing restaurant:', error);
      ToastService.showError('Failed to share restaurant');
    }
  };

  const checkSaveStatus = async (restaurantId: string) => {
    if (!user) return;
    
    try {
      const saveState = await saveService.getSaveState(restaurantId, user.id);
      setIsSaved(saveState.isSaved && saveState.quickSavesBoardId ? 
        saveState.boards.includes(saveState.quickSavesBoardId) : false);
    } catch (error) {
      console.error('Error checking save status:', error);
    }
  };

  const handleSave = useCallback(async () => {
    requireAuth(async () => {
      if (!user || !restaurant?.id) return;

      setIsSaving(true);

      try {
        await saveService.toggleSave({
          userId: user.id,
          restaurantId: restaurant.id,
          restaurantName: restaurant.name,
          onBoardSelection: () => {
            setShowBoardModal(true);
          },
          onSuccess: () => {
            // Update local state
            setIsSaved(!isSaved);
          },
        onError: (error) => {
          console.error('Save error:', error);
          // Refresh save status to sync with server
          checkSaveStatus(restaurant.id);
        }
      });
    } finally {
      setIsSaving(false);
    }
    }, 'save restaurants');
  }, [user, restaurant, isSaved, requireAuth]);

  const handleLongPress = useCallback(() => {
    requireAuth(() => {
      Haptics.selectionAsync();
      setShowBoardModal(true);
    }, 'organize boards');
  }, [requireAuth]);

  const handleCreatePost = () => {
    requireAuth(() => {
      if (restaurant) {
        router.push({
          pathname: '/add/create-post',
          params: { 
            selectedRestaurant: JSON.stringify(restaurant)
        }
      });
      }
    }, 'create posts');
  };

  const handleUpdateCoverPhoto = async () => {
    if (!restaurant?.id || updatingCover) return;
    
    setUpdatingCover(true);
    try {
      const backgroundTaskManager = BackgroundTaskManager.getInstance();
      const result = await backgroundTaskManager.updateRestaurantCover(restaurant.id, true);
      
      if (result.success) {
        // Reload restaurant to show new cover
        await loadRestaurant(restaurant.id);
        // Show success message
      } else {
        console.error('Failed to update cover photo:', result.error || result.reason);
      }
    } catch (error) {
      console.error('Error updating cover photo:', error);
    } finally {
      setUpdatingCover(false);
    }
  };

  if (loading && !error) {
    return (
      <View style={styles.container}>
        <View style={styles.loadingContainer}>
          <ActivityIndicator size="large" color={designTokens.colors.primaryOrange} />
          <Text style={styles.loadingText}>Loading restaurant details...</Text>
        </View>
      </View>
    );
  }

  if (error || !restaurant) {
    return (
      <View style={styles.container}>
        <View style={styles.headerActions}>
          <TouchableOpacity style={styles.headerButton} onPress={() => router.back()}>
            <ArrowLeft size={20} color={designTokens.colors.textDark} />
          </TouchableOpacity>
        </View>
        <ErrorState
          error={error || new Error('Restaurant not found')}
          errorType={error ? getErrorType(error) : 'notFound'}
          onRetry={error ? onRetry : undefined}
          retrying={retrying}
          fullScreen
          customAction={{
            label: 'Go Back',
            onPress: () => router.back()
          }}
        />
      </View>
    );
  }

  const renderHeader = () => (
    <View style={styles.headerImage}>
      <Image
        source={{ uri: restaurantService.getRestaurantImage(restaurant) }}
        style={styles.image}
      />
      <LinearGradient
        colors={['rgba(0,0,0,0.6)', 'transparent', 'rgba(0,0,0,0.2)']}
        style={styles.gradient}
      />
      
      {/* Header Actions */}
      <View style={styles.headerActions}>
        <TouchableOpacity style={styles.headerButton} onPress={() => router.back()}>
          <ArrowLeft size={20} color="white" />
        </TouchableOpacity>
        <View style={styles.rightActions}>
          <TouchableOpacity style={styles.headerButton} onPress={handleShare}>
            <Share size={20} color="white" />
          </TouchableOpacity>
        </View>
      </View>

      {/* Restaurant Info Overlay */}
      <View style={styles.headerOverlay}>
        <View style={styles.badges}>
          <View style={styles.badge}>
            <Text style={styles.badgeText}>{restaurant.cuisine_types?.[0] || 'Restaurant'}</Text>
          </View>
          {restaurant.trending && (
            <View style={[styles.badge, styles.trendingBadge]}>
              <TrendingUp size={12} color="white" />
              <Text style={styles.badgeText}>Trending</Text>
            </View>
          )}
          {/* <View style={[styles.badge, styles.socialBadge]}>
            <Users size={12} color="white" />
            <Text style={styles.badgeText}>{socialStats.weeklyVisits} this week</Text>
          </View> */}
        </View>
        
        <Text style={styles.restaurantName}>{restaurant.name}</Text>
        
        <View style={styles.restaurantMeta}>
          <View style={styles.rating}>
                            <Star size={14} color={designTokens.colors.primaryOrange} />
            <Text style={styles.ratingText}>{restaurant.google_rating || restaurant.troodie_rating || '4.5'}</Text>
            <Text style={styles.reviewCount}>({restaurant.google_reviews_count || 0})</Text>
          </View>
          <Text style={styles.separator}>•</Text>
          <Text style={styles.priceRange}>{restaurant.price_range || '$$'}</Text>
          <Text style={styles.separator}>•</Text>
          <Text style={styles.visitCount}>{socialStats.totalVisits} total visits</Text>
        </View>
      </View>
    </View>
  );

  const renderActionButtons = () => (
    <View style={styles.actionButtons}>
      <TouchableOpacity 
        style={styles.saveButtonContainer}
        onPress={handleSave}
        onLongPress={handleLongPress}
        activeOpacity={0.7}
        disabled={isSaving}
        testID="save-button"
      >
        <Bookmark 
          size={20} 
          color={isSaved ? designTokens.colors.primaryOrange : designTokens.colors.textDark}
          fill={isSaved ? designTokens.colors.primaryOrange : 'transparent'}
        />
        {isSaving ? (
          <ActivityIndicator size="small" color={designTokens.colors.textMedium} />
        ) : (
          <Text style={styles.actionButtonText}>Save</Text>
        )}
      </TouchableOpacity>
      
<<<<<<< HEAD
      <TouchableOpacity style={styles.reviewButton} onPress={handleCreatePost}>
        <Star size={18} color={designTokens.colors.white} fill={designTokens.colors.white} />
        <Text style={styles.reviewButtonText}>Review</Text>
=======
      <TouchableOpacity style={styles.actionButton} onPress={handleCreatePost}>
        <MessageCircle size={18} color={designTokens.colors.textDark} />
        <Text style={styles.actionButtonText}>Write Review</Text>
>>>>>>> c22430c9
      </TouchableOpacity>
    </View>
  );

  const getOperatingStatus = () => {
    const now = new Date();
    const currentDay = ['sunday', 'monday', 'tuesday', 'wednesday', 'thursday', 'friday', 'saturday'][now.getDay()];
    const currentHour = now.getHours();
    const currentMinute = now.getMinutes();
    const currentTime = currentHour * 60 + currentMinute; // Convert to minutes since midnight

    // Default hours if not available
    const defaultHours = { open: '11:00', close: '22:00' };
    
    // Get today's hours
    let todayHours = defaultHours;
    if (restaurant?.hours && typeof restaurant.hours === 'object') {
      const dayHours = restaurant.hours[currentDay];
      if (dayHours && typeof dayHours === 'object') {
        todayHours = dayHours;
      } else if (typeof dayHours === 'string') {
        // Parse string format like "11:00 AM - 10:00 PM"
        const match = dayHours.match(/(\d{1,2}:\d{2})\s*(AM|PM)?\s*-\s*(\d{1,2}:\d{2})\s*(AM|PM)?/i);
        if (match) {
          todayHours = { open: match[1], close: match[3] };
        }
      }
    }

    // Convert hours to minutes
    const parseTime = (timeStr: string) => {
      const [hours, minutes] = timeStr.split(':').map(Number);
      return hours * 60 + minutes;
    };

    const openTime = parseTime(todayHours.open);
    const closeTime = parseTime(todayHours.close);

    const isOpen = currentTime >= openTime && currentTime < closeTime;

    return {
      isOpen,
      currentDay: currentDay.charAt(0).toUpperCase() + currentDay.slice(1),
      todayHours,
      closeTime: todayHours.close
    };
  };

  const formatHours = (hours: any) => {
    if (!hours || typeof hours !== 'object') {
      return 'Mon-Sun: 11:00 AM - 10:00 PM';
    }

    const days = ['monday', 'tuesday', 'wednesday', 'thursday', 'friday', 'saturday', 'sunday'];
    const formattedDays = days.map(day => {
      const dayHours = hours[day];
      if (!dayHours) return null;
      
      if (typeof dayHours === 'string') {
        return `${day.charAt(0).toUpperCase() + day.slice(1)}: ${dayHours}`;
      } else if (dayHours.open && dayHours.close) {
        return `${day.charAt(0).toUpperCase() + day.slice(1)}: ${dayHours.open} - ${dayHours.close}`;
      }
      return null;
    }).filter(Boolean);

    return formattedDays.length > 0 ? formattedDays[0] : 'Hours not available';
  };

  const renderHoursInfo = () => {
    const status = getOperatingStatus();
    
    return (
      <>
        <Text style={styles.infoTitle}>
          {status.isOpen ? 'Open Now' : 'Closed'}
        </Text>
        <Text style={styles.infoSubtitle}>
          {formatHours(restaurant?.hours)}
        </Text>
        <Text style={[styles.openStatus, { color: status.isOpen ? '#10B981' : '#EF4444' }]}>
          {status.isOpen 
            ? `Closes at ${status.closeTime}` 
            : `Opens ${status.currentDay} at ${status.todayHours.open}`
          }
        </Text>
      </>
    );
  };

  const renderTabs = () => (
    <View style={styles.tabContainer}>
      <View style={styles.tabs}>
        {(['social', 'info', 'photos'] as TabType[]).map((tab) => (
          <TouchableOpacity
            key={tab}
            style={[styles.tab, activeTab === tab && styles.activeTab]}
            onPress={() => setActiveTab(tab)}
          >
            <Text style={[styles.tabText, activeTab === tab && styles.activeTabText]}>
              {tab.charAt(0).toUpperCase() + tab.slice(1)}
            </Text>
          </TouchableOpacity>
        ))}
      </View>
    </View>
  );

  const renderPhotosTab = () => {
    if (photosLoading) {
      return (
        <View style={styles.tabContent}>
          <ActivityIndicator size="large" color={designTokens.colors.primaryOrange} />
        </View>
      );
    }
    
    return (
      <View style={styles.tabContent}>
        {restaurantPhotos.length > 0 ? (
          <View style={styles.photosContainer}>
            <View style={styles.photoStats}>
              <Text style={styles.photoStatsText}>
                {restaurantPhotos.length} photos from {new Set(restaurantPhotos.map(p => p.user_id)).size} contributors
              </Text>
              {/* Add update cover photo button for restaurant owners/admins */}
              {restaurant && (restaurant.owner_id === user?.id || user?.is_admin) && (
                <TouchableOpacity 
                  style={styles.updateCoverButton}
                  onPress={handleUpdateCoverPhoto}
                  disabled={updatingCover}
                >
                  {updatingCover ? (
                    <ActivityIndicator size="small" color="white" />
                  ) : (
                    <>
                      <Camera size={16} color="white" />
                      <Text style={styles.updateCoverButtonText}>Update Cover</Text>
                    </>
                  )}
                </TouchableOpacity>
              )}
            </View>
            <View style={styles.photosGrid}>
              {restaurantPhotos.map((photo, index) => (
                <TouchableOpacity 
                  key={photo.id} 
                  style={styles.photoItem}
                  onPress={() => {
                    setPhotoViewerIndex(index);
                    setPhotoViewerVisible(true);
                  }}
                >
                  <Image source={{ uri: photo.image_url }} style={styles.photo} />
                  {photo.user && (
                    <View style={styles.photoAttribution}>
                      <Image 
                        source={{ uri: photo.user.avatar_url || 'https://i.pravatar.cc/150' }} 
                        style={styles.photoUserAvatar} 
                      />
                      <Text style={styles.photoUserName} numberOfLines={1}>
                        {photo.user.name || photo.user.username || 'Anonymous'}
                      </Text>
                    </View>
                  )}
                  {photo.caption && (
                    <View style={styles.photoCaptionContainer}>
                      <Text style={styles.photoCaption} numberOfLines={2}>{photo.caption}</Text>
                    </View>
                  )}
                </TouchableOpacity>
              ))}
            </View>
          </View>
        ) : (
          <View style={styles.emptyPhotos}>
            <Camera size={48} color={designTokens.colors.textLight} />
            <Text style={styles.emptyPhotosText}>No photos available yet</Text>
            <Text style={styles.emptyPhotosSubtext}>Share your experience to add photos!</Text>
            <TouchableOpacity 
              style={styles.addPhotoButton}
              onPress={handleCreatePost}
            >
              <Text style={styles.addPhotoButtonText}>Create Post</Text>
            </TouchableOpacity>
          </View>
        )}
      </View>
    );
  };

  const renderSocialTab = () => {

    const renderStars = (rating: number) => (
      <View style={styles.socialRating}>
        {[1, 2, 3, 4, 5].map((star) => (
          <Star
            key={star}
            size={10}
            color={star <= rating ? designTokens.colors.primaryOrange : '#DDD'}
            fill={star <= rating ? designTokens.colors.primaryOrange : 'transparent'}
          />
        ))}
      </View>
    );

    if (socialDataLoading && friendsWhoVisited.length === 0) {
      return (
        <View style={styles.tabContent}>
          <View style={styles.loadingContainer}>
            <ActivityIndicator size="large" color={designTokens.colors.primaryOrange} />
            <Text style={styles.loadingText}>Loading social activity...</Text>
          </View>
        </View>
      );
    }

    return (
      <View style={styles.tabContent}>
        {/* Friends Who Visited */}
        <View style={styles.socialCard}>
          <View style={styles.socialHeader}>
            <View style={styles.socialHeaderLeft}>
              <Users size={16} color={designTokens.colors.primaryOrange} />
              <Text style={styles.socialTitle}>Friends Who Visited</Text>
            </View>
            <View style={styles.badge}>
              <Text style={styles.badgeText}>{friendsWhoVisited.length}</Text>
            </View>
          </View>

          {friendsWhoVisited.length > 0 ? (
            <View style={styles.socialList}>
              {friendsWhoVisited.map((friend) => {
                const rating = friend.post?.rating || friend.save?.personal_rating || 0;
                const comment = friend.post?.caption || friend.save?.notes || '';
                const photos = friend.post?.photos || friend.save?.photos || [];
                const createdAt = friend.post?.created_at || friend.save?.created_at || '';

                return (
                  <TouchableOpacity key={friend.id} style={styles.socialItem}>
                    <View style={styles.avatarContainer}>
                      <Image source={{ uri: friend.user.avatar_url || 'https://i.pravatar.cc/150' }} style={styles.avatar} />
                      {friend.user.is_verified && (
                        <View style={styles.verifiedBadge}>
                          <CheckCircle size={10} color="white" />
                        </View>
                      )}
                    </View>
                    <View style={styles.socialContent}>
                      <View style={styles.socialMetaRow}>
                        <Text style={styles.socialName}>{friend.user.name}</Text>
                        {renderStars(rating)}
                        <View style={styles.friendBadge}>
                          <Text style={styles.friendBadgeText}>Friend</Text>
                        </View>
                      </View>
                      {comment ? <Text style={styles.socialComment}>{comment}</Text> : null}
                      {photos.length > 0 && (
                        <View style={styles.socialPhotos}>
                          {photos.slice(0, 3).map((photo, index) => (
                            <Image key={index} source={{ uri: photo }} style={styles.socialPhoto} />
                          ))}
                        </View>
                      )}
                      <Text style={styles.socialTime}>{socialActivityService.formatTimeAgo(createdAt)}</Text>
                    </View>
                  </TouchableOpacity>
                );
              })}
            </View>
          ) : (
            <Text style={styles.emptyStateText}>
              {user ? 'No friends have visited yet. Be the first!' : 'Sign in to see friend activity'}
            </Text>
          )}
        </View>

        {/* Power Users & Critics - Only show if there are any */}
        {powerUsersAndCritics.length > 0 && (
          <View style={[styles.socialCard, styles.powerUsersCard]}>
            <View style={styles.socialHeader}>
              <View style={styles.socialHeaderLeft}>
                <Award size={16} color="#8B5CF6" />
                <Text style={styles.socialTitle}>Power Users & Critics</Text>
              </View>
              <View style={[styles.badge, styles.purpleBadge]}>
                <Text style={styles.badgeText}>{powerUsersAndCritics.length}</Text>
              </View>
            </View>

            <View style={styles.socialList}>
              {powerUsersAndCritics.map((review) => (
                <TouchableOpacity key={review.id} style={[styles.socialItem, styles.powerUserItem]}>
                  <View style={styles.avatarContainer}>
                    <Image source={{ uri: review.user.avatar_url || 'https://i.pravatar.cc/150' }} style={styles.avatar} />
                    <View style={styles.powerUserBadge}>
                      <Star size={10} color="white" fill="white" />
                    </View>
                  </View>
                  <View style={styles.socialContent}>
                    <View style={styles.socialMetaRow}>
                      <Text style={styles.socialName}>{review.user.name}</Text>
                      {review.user.persona && (
                        <View style={styles.personaBadge}>
                          <Text style={styles.personaText}>{review.user.persona}</Text>
                        </View>
                      )}
                      {renderStars(review.post.rating)}
                    </View>
                    <Text style={styles.socialComment}>{review.post.caption}</Text>
                    {review.post.photos.length > 0 && (
                      <View style={styles.socialPhotos}>
                        {review.post.photos.map((photo, index) => (
                          <Image key={index} source={{ uri: photo }} style={styles.socialPhoto} />
                        ))}
                      </View>
                    )}
                    <View style={styles.powerUserFooter}>
                      <Text style={styles.socialTime}>{socialActivityService.formatTimeAgo(review.post.created_at)}</Text>
                      <Text style={styles.followerCount}>
                        {(review.user.followers_count / 1000).toFixed(0)}K followers
                      </Text>
                    </View>
                  </View>
                </TouchableOpacity>
              ))}
            </View>
          </View>
        )}

        {/* Recent Activity */}
        <View style={styles.socialCard}>
          <View style={styles.socialHeader}>
            <View style={styles.socialHeaderLeft}>
              <Eye size={16} color="#10B981" />
              <Text style={styles.socialTitle}>Recent Activity</Text>
            </View>
            <View style={[styles.badge, styles.greenBadge]}>
              <Text style={styles.badgeText}>Live</Text>
            </View>
          </View>

          {recentActivity.length > 0 ? (
            <View style={styles.activityList}>
                             {recentActivity.map((activity) => {
                 const getTrafficLightColor = (rating: number | null) => {
                   if (!rating) return '#DDD';
                   // Check if it's a traffic light system (1-3) or star system (1-5)
                   if (rating <= 3) {
                     // Traffic light system colors: 1=Red, 2=Yellow, 3=Green
                     const trafficColors = { 1: '#FF4444', 2: '#FFAA44', 3: '#00AA00' };
                     return trafficColors[rating as keyof typeof trafficColors] || '#DDD';
                   } else {
                     // 5-star system colors
                     const starColors = { 1: '#FF4444', 2: '#FF7744', 3: '#FFAA44', 4: '#44AA44', 5: '#00AA00' };
                     return starColors[rating as keyof typeof starColors] || '#DDD';
                   }
                 };

                 const getTrafficLightLabel = (rating: number | null) => {
                   if (!rating) return '';
                   // Check if it's a traffic light system (1-3) or star system (1-5)
                   if (rating <= 3) {
                     // Traffic light system mapping
                     const trafficLabels = { 1: 'Poor', 2: 'Average', 3: 'Excellent' };
                     return trafficLabels[rating as keyof typeof trafficLabels] || '';
                   } else {
                     // 5-star system mapping
                     const starLabels = { 1: 'Poor', 2: 'Fair', 3: 'Good', 4: 'Great', 5: 'Excellent' };
                     return starLabels[rating as keyof typeof starLabels] || '';
                   }
                 };

                                 

                                 return (
                   <View key={activity.id} style={styles.activityItem}>
                     <Image source={{ uri: activity.user.avatar_url || 'https://i.pravatar.cc/150' }} style={styles.activityAvatar} />
                     <View style={styles.activityContent}>
                       <View style={styles.activityMainRow}>
                         <View style={styles.activityTextContainer}>
                           <Text style={styles.activityText}>
                             <Text style={styles.activityUser}>
                               {activity.user.name || activity.user.username || 'Someone'}
                             </Text>{' '}
                             {activity.action === 'reviewed' ? 'reviewed' : 
                              activity.action === 'saved' ? 'saved' :
                              activity.action === 'checked_in' ? 'checked in' :
                              activity.action === 'liked' ? 'liked' : 'visited'}
                           </Text>
                           
                           {/* Show review content if it's a review */}
                           {activity.action === 'reviewed' && activity.review && (
                             <View style={styles.reviewContent}>
                               {activity.review.caption && (
                                 <Text style={styles.reviewText} numberOfLines={2}>
                                   "{activity.review.caption}"
                                 </Text>
                               )}
                               {activity.review.photos && activity.review.photos.length > 0 && (
                                 <View style={styles.reviewPhotos}>
                                   {activity.review.photos.slice(0, 3).map((photo, index) => (
                                     <Image key={index} source={{ uri: photo }} style={styles.reviewPhoto} />
                                   ))}
                                   {activity.review.photos.length > 3 && (
                                     <View style={styles.photoCount}>
                                       <Text style={styles.photoCountText}>+{activity.review.photos.length - 3}</Text>
                                     </View>
                                   )}
                                 </View>
                               )}
                             </View>
                           )}
                           
                           <Text style={styles.activityTime}>{socialActivityService.formatTimeAgo(activity.created_at)}</Text>
                         </View>
                         
                         {/* Traffic Light Rating */}
                         {activity.action === 'reviewed' && activity.review?.rating && activity.review.rating > 0 && (
                           <View style={styles.activityRating}>
                             <View style={[styles.activityTrafficDot, { backgroundColor: getTrafficLightColor(activity.review.rating) }]} />
                             <Text style={styles.activityRatingLabel}>{getTrafficLightLabel(activity.review.rating)}</Text>
                           </View>
                         )}
                       </View>
                     </View>
                   </View>
                 );
              })}
            </View>
          ) : (
            <Text style={styles.emptyStateText}>No recent activity.</Text>
          )}
        </View>
      </View>
    );
  };

  const renderInfoTab = () => (
    <View style={styles.tabContent}>
      <View style={styles.infoCard}>
        <Text style={styles.sectionTitle}>Restaurant Information</Text>
        
        {/* Address */}
        <TouchableOpacity style={styles.infoRow} onPress={handleDirections}>
          <MapPin size={18} color={designTokens.colors.textLight} />
          <View style={styles.infoContent}>
            <Text style={styles.infoTitle}>{restaurant.address || 'Charlotte, NC'}</Text>
            <Text style={styles.infoSubtitle}>{restaurant.neighborhood || 'Downtown'} • 0.3 miles away</Text>
            <View style={styles.linkButton}>
              <ExternalLink size={14} color={designTokens.colors.primaryOrange} />
              <Text style={styles.linkText}>Get Directions</Text>
            </View>
          </View>
        </TouchableOpacity>

        {/* Hours */}
        <View style={styles.infoRow}>
          <Clock size={18} color={designTokens.colors.textLight} />
          <View style={styles.infoContent}>
            {renderHoursInfo()}
          </View>
        </View>

        {/* Phone */}
        {restaurant.phone && (
          <TouchableOpacity style={styles.infoRow} onPress={handleCall}>
            <Phone size={18} color={designTokens.colors.textLight} />
            <View style={styles.infoContent}>
              <Text style={styles.infoTitle}>{restaurant.phone}</Text>
              <Text style={styles.infoSubtitle}>Call for reservations</Text>
              <Text style={styles.linkText}>Call Now</Text>
            </View>
          </TouchableOpacity>
        )}

        {/* Website */}
        {restaurant.website && (
          <TouchableOpacity style={styles.infoRow} onPress={handleWebsite}>
            <Globe size={18} color={designTokens.colors.textLight} />
            <View style={styles.infoContent}>
              <Text style={styles.infoTitle}>{restaurant.website}</Text>
              <Text style={styles.infoSubtitle}>View menu & make reservations</Text>
              <View style={styles.linkButton}>
                <ExternalLink size={14} color={designTokens.colors.primaryOrange} />
                <Text style={styles.linkText}>Visit Website</Text>
              </View>
            </View>
          </TouchableOpacity>
        )}
      </View>

      {/* Features & Amenities */}
      {restaurant.features && restaurant.features.length > 0 && (
        <View style={styles.infoCard}>
          <Text style={styles.sectionTitle}>Features & Amenities</Text>
          <View style={styles.featuresGrid}>
            {restaurant.features.map((feature: string, index: number) => (
              <View key={index} style={styles.featureChip}>
                <Text style={styles.featureText}>{feature}</Text>
              </View>
            ))}
          </View>
        </View>
      )}
    </View>
  );

  const renderTabContent = () => {
    switch (activeTab) {
      case 'info':
        return renderInfoTab();
      case 'social':
        return renderSocialTab();
      case 'photos':
        return renderPhotosTab();
      default:
        return null;
    }
  };

  return (
    <View style={styles.container}>
      <ScrollView showsVerticalScrollIndicator={false} stickyHeaderIndices={[2]}>
        {renderHeader()}
        {renderActionButtons()}
        {renderTabs()}
        {renderTabContent()}
      </ScrollView>

      {restaurant && (
        <EnhancedBoardSelectionModal
          visible={showBoardModal}
          onClose={() => setShowBoardModal(false)}
          restaurantId={id as string}
          restaurantName={restaurant.name}
          onSuccess={() => {
            setShowBoardModal(false);
            // Refresh save status after adding to boards
            checkSaveStatus(restaurant.id);
          }}
        />
      )}

      {/* Photo Viewer Modal */}
      <Modal
        visible={photoViewerVisible}
        transparent={false}
        animationType="fade"
        onRequestClose={() => setPhotoViewerVisible(false)}
      >
        <View style={styles.photoViewer}>
          <TouchableOpacity 
            style={styles.photoViewerClose}
            onPress={() => setPhotoViewerVisible(false)}
          >
            <X size={24} color="white" />
          </TouchableOpacity>
          
          <FlatList
            data={restaurantPhotos}
            horizontal
            pagingEnabled
            showsHorizontalScrollIndicator={false}
            initialScrollIndex={photoViewerIndex}
            keyExtractor={(item) => item.id}
            renderItem={({ item }) => (
              <View style={styles.photoViewerItem}>
                <Image 
                  source={{ uri: item.image_url }} 
                  style={styles.photoViewerImage}
                  resizeMode="contain"
                />
                {item.caption && (
                  <View style={styles.photoViewerCaption}>
                    <Text style={styles.photoViewerCaptionText}>{item.caption}</Text>
                  </View>
                )}
                {item.user && (
                  <View style={styles.photoViewerAttribution}>
                    <Image 
                      source={{ uri: item.user.avatar_url || 'https://i.pravatar.cc/150' }} 
                      style={styles.photoViewerUserAvatar} 
                    />
                    <Text style={styles.photoViewerUserName}>
                      {item.user.name || item.user.username || 'Anonymous'}
                    </Text>
                  </View>
                )}
              </View>
            )}
            getItemLayout={(data, index) => ({
              length: screenWidth,
              offset: screenWidth * index,
              index,
            })}
          />
        </View>
      </Modal>
    </View>
  );
}

const styles = StyleSheet.create({
  container: {
    flex: 1,
    backgroundColor: 'white',
  },
  loadingContainer: {
    flex: 1,
    justifyContent: 'center',
    alignItems: 'center',
  },
  loadingText: {
    marginTop: designTokens.spacing.md,
    ...designTokens.typography.bodyRegular,
    color: designTokens.colors.textMedium,
  },
  errorContainer: {
    flex: 1,
    justifyContent: 'center',
    alignItems: 'center',
    padding: designTokens.spacing.xl,
  },
  errorText: {
    ...designTokens.typography.sectionTitle,
    color: designTokens.colors.textDark,
    marginBottom: designTokens.spacing.lg,
  },
  backButton: {
    backgroundColor: designTokens.colors.primaryOrange,
    paddingHorizontal: designTokens.spacing.xl,
    paddingVertical: designTokens.spacing.md,
    borderRadius: designTokens.borderRadius.full,
  },
  backButtonText: {
    ...designTokens.typography.detailText,
    fontFamily: 'Inter_600SemiBold',
    color: 'white',
  },
  headerImage: {
    height: 350,
    position: 'relative',
    marginTop: -1, // Extend to top of screen
  },
  image: {
    width: '100%',
    height: '100%',
  },
  gradient: {
    position: 'absolute',
    left: 0,
    right: 0,
    top: 0,
    height: '100%',
  },
  headerActions: {
    position: 'absolute',
    top: 60, // Account for status bar
    left: 16,
    right: 16,
    flexDirection: 'row',
    justifyContent: 'space-between',
    zIndex: 10,
  },
  rightActions: {
    flexDirection: 'row',
    gap: 8,
  },
  headerButton: {
    width: 32,
    height: 32,
    borderRadius: 16,
    backgroundColor: 'rgba(255,255,255,0.2)',
    backdropFilter: 'blur(10px)',
    justifyContent: 'center',
    alignItems: 'center',
  },
  headerOverlay: {
    position: 'absolute',
    bottom: 12,
    left: 16,
    right: 16,
  },
  badges: {
    flexDirection: 'row',
    gap: 8,
    marginBottom: 4,
  },
  badge: {
    backgroundColor: 'rgba(255,255,255,0.9)',
    paddingHorizontal: 8,
    paddingVertical: 2,
    borderRadius: designTokens.borderRadius.full,
    flexDirection: 'row',
    alignItems: 'center',
    gap: 4,
  },
  badgeText: {
    ...designTokens.typography.smallText,
    fontFamily: 'Inter_600SemiBold',
    color: designTokens.colors.textDark,
  },
  trendingBadge: {
    backgroundColor: designTokens.colors.primaryOrange,
  },
  socialBadge: {
    backgroundColor: '#10B981',
  },
  restaurantName: {
    ...designTokens.typography.screenTitle,
    color: 'white',
    marginBottom: 4,
  },
  restaurantMeta: {
    flexDirection: 'row',
    alignItems: 'center',
  },
  rating: {
    flexDirection: 'row',
    alignItems: 'center',
    gap: 4,
  },
  ratingText: {
    ...designTokens.typography.detailText,
    fontFamily: 'Inter_600SemiBold',
    color: 'white',
  },
  reviewCount: {
    ...designTokens.typography.smallText,
    color: 'rgba(255,255,255,0.9)',
  },
  separator: {
    color: 'rgba(255,255,255,0.7)',
    marginHorizontal: 8,
  },
  priceRange: {
    ...designTokens.typography.detailText,
    color: 'white',
  },
  visitCount: {
    ...designTokens.typography.smallText,
    color: 'rgba(255,255,255,0.9)',
  },
  actionButtons: {
    flexDirection: 'row',
    padding: 16,
    gap: 8,
  },
  actionButton: {
    flexDirection: 'row',
    alignItems: 'center',
    justifyContent: 'center',
    gap: 4,
    borderWidth: 1,
    borderColor: designTokens.colors.borderLight,
    borderRadius: designTokens.borderRadius.md,
    paddingVertical: 8,
    paddingHorizontal: 12,
    backgroundColor: 'white',
  },
  saveButton: {
    flex: 1,
  },
  saveButtonContainer: {
    flexDirection: 'row',
    alignItems: 'center',
    justifyContent: 'center',
    gap: 4,
    borderWidth: 1,
    borderColor: designTokens.colors.borderLight,
    borderRadius: designTokens.borderRadius.md,
    paddingVertical: 8,
    paddingHorizontal: 12,
    backgroundColor: 'white',
    flex: 1,
  },
  actionButtonText: {
    ...designTokens.typography.detailText,
    fontFamily: 'Inter_500Medium',
    color: designTokens.colors.textDark,
  },
  reviewButton: {
    flexDirection: 'row',
    alignItems: 'center',
    justifyContent: 'center',
    gap: 6,
    backgroundColor: designTokens.colors.primaryOrange,
    borderRadius: designTokens.borderRadius.md,
    paddingVertical: 8,
    paddingHorizontal: 16,
  },
  reviewButtonText: {
    ...designTokens.typography.detailText,
    fontFamily: 'Inter_600SemiBold',
    color: designTokens.colors.white,
  },
  reserveButton: {
    backgroundColor: designTokens.colors.primaryOrange,
    borderColor: designTokens.colors.primaryOrange,
  },
  reserveButtonText: {
    ...designTokens.typography.detailText,
    fontFamily: 'Inter_600SemiBold',
    color: 'white',
  },
  tabContainer: {
    backgroundColor: 'white',
    paddingHorizontal: 16,
    paddingBottom: 12,
  },
  tabs: {
    flexDirection: 'row',
    backgroundColor: designTokens.colors.backgroundGray,
    borderRadius: designTokens.borderRadius.md,
    padding: 2,
  },
  tab: {
    flex: 1,
    paddingVertical: 8,
    alignItems: 'center',
    borderRadius: designTokens.borderRadius.sm,
  },
  activeTab: {
    backgroundColor: 'white',
    shadowColor: '#000',
    shadowOffset: { width: 0, height: 1 },
    shadowOpacity: 0.05,
    shadowRadius: 2,
    elevation: 1,
  },
  tabText: {
    ...designTokens.typography.smallText,
    fontFamily: 'Inter_500Medium',
    color: designTokens.colors.textMedium,
  },
  activeTabText: {
    color: designTokens.colors.textDark,
    fontFamily: 'Inter_600SemiBold',
  },
  tabContent: {
    padding: 16,
  },
  infoCard: {
    backgroundColor: 'white',
    borderRadius: designTokens.borderRadius.lg,
    borderWidth: 1,
    borderColor: designTokens.colors.borderLight,
    padding: 12,
    marginBottom: 16,
    shadowColor: '#000',
    shadowOffset: { width: 0, height: 1 },
    shadowOpacity: 0.05,
    shadowRadius: 2,
    elevation: 1,
  },
  sectionTitle: {
    ...designTokens.typography.detailText,
    fontFamily: 'Inter_600SemiBold',
    color: designTokens.colors.textDark,
    marginBottom: 12,
  },
  infoRow: {
    flexDirection: 'row',
    alignItems: 'flex-start',
    gap: 12,
    padding: 8,
    backgroundColor: designTokens.colors.backgroundGray,
    borderRadius: designTokens.borderRadius.md,
    marginBottom: 12,
  },
  infoContent: {
    flex: 1,
  },
  infoTitle: {
    ...designTokens.typography.detailText,
    fontFamily: 'Inter_500Medium',
    color: designTokens.colors.textDark,
    marginBottom: 2,
  },
  infoSubtitle: {
    ...designTokens.typography.smallText,
    color: designTokens.colors.textMedium,
    marginBottom: 4,
  },
  linkButton: {
    flexDirection: 'row',
    alignItems: 'center',
    gap: 4,
    marginTop: 4,
  },
  linkText: {
    ...designTokens.typography.smallText,
    fontFamily: 'Inter_500Medium',
    color: designTokens.colors.primaryOrange,
  },
  openStatus: {
    ...designTokens.typography.smallText,
    fontFamily: 'Inter_500Medium',
    color: '#10B981',
    marginTop: 4,
  },
  featuresGrid: {
    flexDirection: 'row',
    flexWrap: 'wrap',
    gap: 8,
  },
  featureChip: {
    backgroundColor: designTokens.colors.backgroundLight,
    paddingHorizontal: 12,
    paddingVertical: 6,
    borderRadius: designTokens.borderRadius.full,
  },
  featureText: {
    ...designTokens.typography.smallText,
    color: designTokens.colors.textMedium,
  },
  placeholderText: {
    ...designTokens.typography.bodyRegular,
    color: designTokens.colors.textLight,
    textAlign: 'center',
    paddingVertical: 40,
  },
  photosGrid: {
    flexDirection: 'row',
    flexWrap: 'wrap',
    gap: 8,
  },
  photoItem: {
    width: (screenWidth - 48) / 2, // 2 columns with padding and gaps
    height: (screenWidth - 48) / 2,
  },
  photo: {
    width: '100%',
    height: '100%',
    borderRadius: designTokens.borderRadius.md,
  },
  emptyPhotos: {
    alignItems: 'center',
    paddingVertical: 60,
  },
  emptyPhotosText: {
    ...designTokens.typography.cardTitle,
    color: designTokens.colors.textDark,
    marginTop: designTokens.spacing.lg,
    marginBottom: designTokens.spacing.sm,
  },
  emptyPhotosSubtext: {
    ...designTokens.typography.detailText,
    color: designTokens.colors.textMedium,
  },
  photosContainer: {
    flex: 1,
  },
  photoStats: {
    flexDirection: 'row',
    justifyContent: 'space-between',
    alignItems: 'center',
    paddingHorizontal: designTokens.spacing.md,
    paddingVertical: designTokens.spacing.sm,
    borderBottomWidth: 1,
    borderBottomColor: designTokens.colors.borderLight,
  },
  photoStatsText: {
    ...designTokens.typography.detailText,
    color: designTokens.colors.textMedium,
  },
  photoAttribution: {
    position: 'absolute',
    bottom: 0,
    left: 0,
    right: 0,
    flexDirection: 'row',
    alignItems: 'center',
    backgroundColor: 'rgba(0, 0, 0, 0.7)',
    padding: designTokens.spacing.xs,
    borderBottomLeftRadius: designTokens.borderRadius.md,
    borderBottomRightRadius: designTokens.borderRadius.md,
  },
  photoUserAvatar: {
    width: 20,
    height: 20,
    borderRadius: 10,
    marginRight: designTokens.spacing.xs,
  },
  photoUserName: {
    ...designTokens.typography.captionText,
    color: designTokens.colors.white,
    flex: 1,
  },
  photoCaptionContainer: {
    position: 'absolute',
    top: 0,
    left: 0,
    right: 0,
    backgroundColor: 'rgba(0, 0, 0, 0.6)',
    padding: designTokens.spacing.xs,
    borderTopLeftRadius: designTokens.borderRadius.md,
    borderTopRightRadius: designTokens.borderRadius.md,
  },
  photoCaption: {
    ...designTokens.typography.captionText,
    color: designTokens.colors.white,
  },
  addPhotoButton: {
    marginTop: designTokens.spacing.md,
    backgroundColor: designTokens.colors.primaryOrange,
    paddingHorizontal: designTokens.spacing.lg,
    paddingVertical: designTokens.spacing.sm,
    borderRadius: designTokens.borderRadius.full,
  },
  addPhotoButtonText: {
    ...designTokens.typography.buttonText,
    color: designTokens.colors.white,
  },
  updateCoverButton: {
    flexDirection: 'row',
    alignItems: 'center',
    gap: 6,
    backgroundColor: designTokens.colors.primaryOrange,
    paddingHorizontal: 12,
    paddingVertical: 6,
    borderRadius: designTokens.borderRadius.full,
  },
  updateCoverButtonText: {
    ...designTokens.typography.smallText,
    fontFamily: 'Inter_600SemiBold',
    color: 'white',
  },
  ratingSection: {
    backgroundColor: 'white',
    borderRadius: designTokens.borderRadius.lg,
    borderWidth: 1,
    borderColor: designTokens.colors.borderLight,
    padding: 20,
    marginBottom: 16,
    alignItems: 'center',
    shadowColor: '#000',
    shadowOffset: { width: 0, height: 1 },
    shadowOpacity: 0.05,
    shadowRadius: 2,
    elevation: 1,
  },
  statsGrid: {
    flexDirection: 'row',
    justifyContent: 'space-around',
    marginTop: 16,
  },
  statItem: {
    alignItems: 'center',
    flex: 1,
  },
  statValue: {
    ...designTokens.typography.screenTitle,
    color: designTokens.colors.textDark,
    marginTop: 8,
  },
  statLabel: {
    ...designTokens.typography.smallText,
    color: designTokens.colors.textMedium,
    marginTop: 4,
  },
  actionButtonsContainer: {
    flexDirection: 'row',
    gap: 8,
    marginBottom: 16,
  },
  socialCard: {
    backgroundColor: 'white',
    borderRadius: designTokens.borderRadius.lg,
    borderWidth: 1,
    borderColor: designTokens.colors.borderLight,
    padding: 12,
    marginBottom: 16,
    shadowColor: '#000',
    shadowOffset: { width: 0, height: 1 },
    shadowOpacity: 0.05,
    shadowRadius: 2,
    elevation: 1,
  },
  powerUsersCard: {
    backgroundColor: '#F3F0FF',
  },
  socialHeader: {
    flexDirection: 'row',
    alignItems: 'center',
    justifyContent: 'space-between',
    marginBottom: 12,
  },
  socialHeaderLeft: {
    flexDirection: 'row',
    alignItems: 'center',
    gap: 8,
  },
  socialTitle: {
    ...designTokens.typography.detailText,
    fontFamily: 'Inter_600SemiBold',
    color: designTokens.colors.textDark,
  },
  socialList: {
    gap: 12,
  },
  socialItem: {
    flexDirection: 'row',
    padding: 8,
    borderRadius: designTokens.borderRadius.md,
    backgroundColor: designTokens.colors.backgroundGray,
  },
  powerUserItem: {
    backgroundColor: 'rgba(139, 92, 246, 0.05)',
  },
  avatarContainer: {
    position: 'relative',
    marginRight: 12,
  },
  avatar: {
    width: 32,
    height: 32,
    borderRadius: 16,
  },
  verifiedBadge: {
    position: 'absolute',
    bottom: -2,
    right: -2,
    width: 12,
    height: 12,
    backgroundColor: designTokens.colors.primaryOrange,
    borderRadius: 6,
    justifyContent: 'center',
    alignItems: 'center',
  },
  powerUserBadge: {
    position: 'absolute',
    bottom: -2,
    right: -2,
    width: 12,
    height: 12,
    backgroundColor: '#8B5CF6',
    borderRadius: 6,
    justifyContent: 'center',
    alignItems: 'center',
  },
  socialContent: {
    flex: 1,
  },
  socialMetaRow: {
    flexDirection: 'row',
    alignItems: 'center',
    gap: 8,
    marginBottom: 4,
  },
  socialName: {
    ...designTokens.typography.detailText,
    fontFamily: 'Inter_500Medium',
    color: designTokens.colors.textDark,
  },
  socialRating: {
    flexDirection: 'row',
    alignItems: 'center',
    gap: 2,
  },
  friendBadge: {
    backgroundColor: '#DBEAFE',
    paddingHorizontal: 6,
    paddingVertical: 2,
    borderRadius: designTokens.borderRadius.full,
  },
  friendBadgeText: {
    ...designTokens.typography.smallText,
    fontFamily: 'Inter_600SemiBold',
    color: '#1E40AF',
    fontSize: 10,
  },
  personaBadge: {
    backgroundColor: '#F0F9FF',
    paddingHorizontal: 8,
    paddingVertical: 2,
    borderRadius: designTokens.borderRadius.sm,
  },
  personaText: {
    ...designTokens.typography.smallText,
    fontFamily: 'Inter_500Medium',
    color: '#0369A1',
    fontSize: 10,
  },
  socialComment: {
    ...designTokens.typography.smallText,
    color: designTokens.colors.textMedium,
    marginBottom: 8,
  },
  socialPhotos: {
    flexDirection: 'row',
    gap: 4,
    marginBottom: 8,
  },
  socialPhoto: {
    width: 32,
    height: 32,
    borderRadius: designTokens.borderRadius.sm,
  },
  socialTime: {
    ...designTokens.typography.smallText,
    color: designTokens.colors.textLight,
    fontSize: 11,
  },
  powerUserFooter: {
    flexDirection: 'row',
    justifyContent: 'space-between',
    alignItems: 'center',
  },
  followerCount: {
    ...designTokens.typography.smallText,
    fontFamily: 'Inter_500Medium',
    color: '#8B5CF6',
    fontSize: 11,
  },
  activityList: {
    gap: 8,
  },
  activityItem: {
    flexDirection: 'row',
    alignItems: 'flex-start',
    padding: 8,
    borderRadius: designTokens.borderRadius.md,
    backgroundColor: 'rgba(16, 185, 129, 0.05)',
  },
  activityAvatar: {
    width: 24,
    height: 24,
    borderRadius: 12,
    marginRight: 12,
  },
  activityContent: {
    flex: 1,
  },
  activityMainRow: {
    flexDirection: 'row',
    justifyContent: 'space-between',
    alignItems: 'flex-start',
  },
  activityTextContainer: {
    flex: 1,
    marginRight: 8,
  },
  activityText: {
    ...designTokens.typography.smallText,
    color: designTokens.colors.textDark,
  },
  activityUser: {
    fontFamily: 'Inter_500Medium',
  },
  activityTime: {
    ...designTokens.typography.smallText,
    color: designTokens.colors.textLight,
    fontSize: 11,
    marginTop: 2,
  },
  activityRating: {
    flexDirection: 'row',
    alignItems: 'center',
    gap: 6,
    backgroundColor: 'rgba(255,255,255,0.8)',
    paddingHorizontal: 8,
    paddingVertical: 4,
    borderRadius: 12,
  },
  activityTrafficDot: {
    width: 8,
    height: 8,
    borderRadius: 4,
  },
  activityRatingLabel: {
    fontSize: 10,
    fontFamily: 'Inter_500Medium',
    color: designTokens.colors.textDark,
  },
  reviewContent: {
    marginTop: 8,
    marginBottom: 4,
  },
  reviewText: {
    fontSize: 12,
    fontStyle: 'italic',
    color: designTokens.colors.textMedium,
    lineHeight: 16,
    marginBottom: 6,
    fontFamily: 'Inter_400Regular',
  },
  reviewPhotos: {
    flexDirection: 'row',
    gap: 4,
    alignItems: 'center',
  },
  reviewPhoto: {
    width: 24,
    height: 24,
    borderRadius: 4,
  },
  photoCount: {
    width: 24,
    height: 24,
    borderRadius: 4,
    backgroundColor: 'rgba(0,0,0,0.6)',
    justifyContent: 'center',
    alignItems: 'center',
  },
  photoCountText: {
    fontSize: 10,
    color: 'white',
    fontFamily: 'Inter_500Medium',
  },
  emptyStateText: {
    ...designTokens.typography.detailText,
    color: designTokens.colors.textLight,
    textAlign: 'center',
    paddingVertical: 20,
  },
  purpleBadge: {
    backgroundColor: '#EDE9FE',
  },
  greenBadge: {
    backgroundColor: '#D1FAE5',
  },
  
  // Photo Viewer Styles
  photoViewer: {
    flex: 1,
    backgroundColor: 'black',
    justifyContent: 'center',
  },
  photoViewerClose: {
    position: 'absolute',
    top: 60,
    right: 20,
    zIndex: 10,
    width: 40,
    height: 40,
    borderRadius: 20,
    backgroundColor: 'rgba(0,0,0,0.5)',
    justifyContent: 'center',
    alignItems: 'center',
  },
  photoViewerItem: {
    width: screenWidth,
    justifyContent: 'center',
    alignItems: 'center',
  },
  photoViewerImage: {
    width: screenWidth,
    height: screenWidth,
  },
  photoViewerCaption: {
    position: 'absolute',
    bottom: 80,
    left: 20,
    right: 20,
    backgroundColor: 'rgba(0,0,0,0.7)',
    padding: 12,
    borderRadius: 8,
  },
  photoViewerCaptionText: {
    color: 'white',
    fontSize: 14,
    lineHeight: 20,
  },
  photoViewerAttribution: {
    position: 'absolute',
    bottom: 20,
    left: 20,
    flexDirection: 'row',
    alignItems: 'center',
    backgroundColor: 'rgba(0,0,0,0.7)',
    paddingHorizontal: 12,
    paddingVertical: 8,
    borderRadius: 20,
  },
  photoViewerUserAvatar: {
    width: 24,
    height: 24,
    borderRadius: 12,
    marginRight: 8,
  },
  photoViewerUserName: {
    color: 'white',
    fontSize: 12,
    fontWeight: '500',
  },
});<|MERGE_RESOLUTION|>--- conflicted
+++ resolved
@@ -26,6 +26,7 @@
   Eye,
   Globe,
   MapPin,
+  MessageCircle,
   Phone,
   Share,
   Star,
@@ -486,15 +487,9 @@
         )}
       </TouchableOpacity>
       
-<<<<<<< HEAD
-      <TouchableOpacity style={styles.reviewButton} onPress={handleCreatePost}>
-        <Star size={18} color={designTokens.colors.white} fill={designTokens.colors.white} />
-        <Text style={styles.reviewButtonText}>Review</Text>
-=======
       <TouchableOpacity style={styles.actionButton} onPress={handleCreatePost}>
         <MessageCircle size={18} color={designTokens.colors.textDark} />
         <Text style={styles.actionButtonText}>Write Review</Text>
->>>>>>> c22430c9
       </TouchableOpacity>
     </View>
   );
