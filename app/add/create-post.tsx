--- conflicted
+++ resolved
@@ -1,3 +1,6 @@
+import { AddRestaurantModal } from '@/components/AddRestaurantModal';
+import { CommunitySelector } from '@/components/CommunitySelector';
+import { LinkInputModal } from '@/components/modals/LinkInputModal';
 import { designTokens } from '@/constants/designTokens';
 import { DEFAULT_IMAGES } from '@/constants/images';
 import { useApp } from '@/contexts/AppContext';
@@ -11,30 +14,25 @@
 import { ExternalContent, PostCreationData } from '@/types/post';
 import { Ionicons } from '@expo/vector-icons';
 import { useLocalSearchParams, useRouter } from 'expo-router';
+import { Users } from 'lucide-react-native';
 import React, { useEffect, useState } from 'react';
 import {
-    ActivityIndicator,
-    Alert,
-    Image,
-    InputAccessoryView,
-    Keyboard,
-    KeyboardAvoidingView,
-    Modal,
-    Platform,
-    SafeAreaView,
-    ScrollView,
-    StyleSheet,
-    Text,
-    TextInput,
-    TouchableOpacity,
-    View,
+  ActivityIndicator,
+  Alert,
+  Image,
+  InputAccessoryView,
+  Keyboard,
+  KeyboardAvoidingView,
+  Modal,
+  Platform,
+  SafeAreaView,
+  ScrollView,
+  StyleSheet,
+  Text,
+  TextInput,
+  TouchableOpacity,
+  View,
 } from 'react-native';
-import { AddRestaurantModal } from '@/components/AddRestaurantModal';
-import { CommunitySelector } from '@/components/CommunitySelector';
-import { LinkInputModal } from '@/components/modals/LinkInputModal';
-import { linkMetadataService } from '@/services/linkMetadataService';
-import { ToastService } from '@/services/toastService';
-import { Users } from 'lucide-react-native';
 
 type ContentType = 'original' | 'external';
 type AttachmentType = 'photo' | 'link' | 'restaurant' | 'rating' | 'details';
@@ -251,20 +249,6 @@
         // Update network progress
         await updateNetworkProgress('post');
 
-<<<<<<< HEAD
-        // Show success toast and navigate back
-        ToastService.showSuccess('Post published successfully!', {
-          label: 'View',
-          onPress: () => {
-            router.push({
-              pathname: '/posts/[id]',
-              params: { id: post.id }
-            });
-          }
-        });
-        
-        // Navigate back to previous screen (restaurant detail or home)
-=======
         // Show success toast instead of full-screen confirmation
         ToastService.success(
           formData.postType === 'restaurant' ? 'Review posted!' : 'Posted!',
@@ -272,7 +256,6 @@
         );
         
         // Navigate back to previous screen (stays in context)
->>>>>>> c22430c9
         router.back();
       }
 
@@ -1959,10 +1942,7 @@
     fontFamily: 'Inter_600SemiBold',
     color: designTokens.colors.white,
   },
-<<<<<<< HEAD
-=======
-
->>>>>>> c22430c9
+
   keyboardAccessoryBar: {
     flexDirection: 'row',
     justifyContent: 'flex-end',
